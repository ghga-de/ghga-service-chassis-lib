name: Unit and Integration Tests

on: push
env:
  MAIN_SRC_DIR: ./ghga_service_chassis_lib

jobs:
  unit_and_int_tests:
    runs-on: ubuntu-latest
    name: Unit and Integration Tests
    services:
      rabbitmq:
        image: rabbitmq:3-management
        ports:
          - 5672:5672
          - 15672:15672

    steps:
      - uses: actions/checkout@v1
      - name: Set up Python 3.9
        uses: actions/setup-python@v2
        with:
          python-version: 3.9
      - name: Install Dependencies
        run: |
          pip install ".[all]"
      - name: Run pytest
        run: |
<<<<<<< HEAD
          pytest .
=======
          pytest --cov="./${MAIN_SRC_DIR}" --cov-report=xml ./tests/unit
          pytest --cov="./${MAIN_SRC_DIR}" --cov-report=xml ./tests/integration
      - name: Upload coverage to Codecov
        uses: codecov/codecov-action@v2
        with:
          fail_ci_if_error: true
          verbose: true
>>>>>>> 84729311
<|MERGE_RESOLUTION|>--- conflicted
+++ resolved
@@ -26,14 +26,10 @@
           pip install ".[all]"
       - name: Run pytest
         run: |
-<<<<<<< HEAD
-          pytest .
-=======
           pytest --cov="./${MAIN_SRC_DIR}" --cov-report=xml ./tests/unit
           pytest --cov="./${MAIN_SRC_DIR}" --cov-report=xml ./tests/integration
       - name: Upload coverage to Codecov
         uses: codecov/codecov-action@v2
         with:
           fail_ci_if_error: true
-          verbose: true
->>>>>>> 84729311
+          verbose: true